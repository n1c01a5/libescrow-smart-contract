--- conflicted
+++ resolved
@@ -15,12 +15,8 @@
  */
 contract ArbitrableTransaction is TwoPartyArbitrable {
     string constant RULING_OPTIONS = "Reimburse partyA;Pay partyB";
-<<<<<<< HEAD
     uint8 constant AMOUNT_OF_CHOICES = 2; // The number of ruling options available.
-    
-=======
 
->>>>>>> b847a337
     uint public amount; // Amount sent by party A.
 
 
@@ -31,7 +27,6 @@
      *  @param _arbitratorExtraData Extra data for the arbitrator.
      *  @param _metaEvidence Link to meta-evidence JSON.
      */
-<<<<<<< HEAD
     constructor(
         Arbitrator _arbitrator, 
         uint _timeout, 
@@ -43,9 +38,6 @@
         payable 
         public 
     {
-=======
-    constructor(Arbitrator _arbitrator, uint _timeout, address _partyB, bytes _arbitratorExtraData, string _metaEvidence) TwoPartyArbitrable(_arbitrator,_timeout,_partyB,_arbitratorExtraData, _metaEvidence) payable public {
->>>>>>> b847a337
         amount+=msg.value;
     }
 
@@ -80,5 +72,4 @@
         amount=0;
     }
 
-
- }+}